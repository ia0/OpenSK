--- conflicted
+++ resolved
@@ -12,14 +12,6 @@
 // See the License for the specific language governing permissions and
 // limitations under the License.
 
-<<<<<<< HEAD
-mod histogram;
-mod stats;
-mod store;
-
-pub use stats::{StatKey, Stats};
-pub use store::fuzz;
-=======
 //! Fuzzing library for the persistent store.
 //!
 //! The overall design principles are (in order of precedence):
@@ -33,9 +25,12 @@
 //!   situation where coverage takes precedence over surjectivity is for the value of insert updates
 //!   where a pseudo-random generator is used to avoid wasting entropy.
 
-// TODO(ia0): Remove when used.
-#![allow(dead_code)]
->>>>>>> db5b21a4
+mod histogram;
+mod stats;
+mod store;
+
+pub use stats::{StatKey, Stats};
+pub use store::fuzz;
 
 /// Bit-level entropy source based on a byte slice shared reference.
 ///
