--- conflicted
+++ resolved
@@ -129,11 +129,6 @@
 
         let mut header = Vec::new();
         header.push(String::new());
-<<<<<<< HEAD
-        let bucket_lim = self.bucket_lim();
-        let bits = num_bits(bucket_lim);
-=======
->>>>>>> bbb73c77
         for width in 0..bits {
             let bucket = bucket_from_width(width);
             header.push(format!(" {}", bucket));
