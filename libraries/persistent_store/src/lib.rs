--- conflicted
+++ resolved
@@ -348,22 +348,6 @@
 #[macro_use]
 extern crate alloc;
 
-<<<<<<< HEAD
-/// Returns the internal representation of a Rust natural number.
-///
-/// # Panics
-///
-/// Panics in debug mode if the conversion overflows.
-// This is defined before modules such that they can use the macro.
-macro_rules! usize_to_nat {
-    ($x: expr) => {{
-        debug_assert!($x <= crate::Nat::MAX as usize);
-        $x as crate::Nat
-    }};
-}
-
-=======
->>>>>>> 9778ea7f
 mod buffer;
 #[cfg(feature = "std")]
 mod driver;
@@ -381,33 +365,20 @@
 #[cfg(feature = "std")]
 pub use self::model::{StoreModel, StoreOperation};
 pub use self::storage::{Storage, StorageError, StorageIndex, StorageResult};
-<<<<<<< HEAD
 pub use self::store::{
     Store, StoreError, StoreHandle, StoreIter, StoreRatio, StoreResult, StoreUpdate,
 };
-=======
-pub use self::store::{StoreError, StoreRatio, StoreResult, StoreUpdate};
->>>>>>> 9778ea7f
 
 /// Internal representation of natural numbers.
 ///
 /// In Rust natural numbers are represented as `usize`. However, internally we represent them as
-<<<<<<< HEAD
-/// what `usize` would be for the target architecture. This is done to preserve semantics across
-/// different targets. This is useful when tests run with `usize = u64` while the actual target has
-/// `usize = u32`.
-=======
 /// `u32`. This is done to preserve semantics across different targets. This is useful when tests
 /// run with `usize = u64` while the actual target has `usize = u32`.
->>>>>>> 9778ea7f
 ///
 /// To avoid too many conversions between `usize` and `Nat` which are necessary when interfacing
 /// with Rust, `usize` is used instead of `Nat` in code meant only for tests.
 ///
 /// Currently, the store only supports targets with `usize = u32`.
-<<<<<<< HEAD
-type Nat = u32;
-=======
 type Nat = u32;
 
 /// Returns the internal representation of a Rust natural number.
@@ -418,5 +389,4 @@
 fn usize_to_nat(x: usize) -> Nat {
     use core::convert::TryFrom;
     Nat::try_from(x).unwrap()
-}
->>>>>>> 9778ea7f
+}