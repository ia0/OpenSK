--- conflicted
+++ resolved
@@ -78,13 +78,8 @@
 
     /// Returns the capacity according to the model.
     pub fn capacity(&self) -> StoreRatio {
-<<<<<<< HEAD
         let total = self.format.total_capacity() as usize;
-        let used: usize = self.map.values().map(|x| self.entry_size(x)).sum();
-=======
-        let total = self.format.total_capacity();
         let used: usize = self.content.values().map(|x| self.entry_size(x)).sum();
->>>>>>> ad4b5005
         StoreRatio { used, total }
     }
 
