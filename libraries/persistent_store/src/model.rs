// Copyright 2019-2020 Google LLC
//
// Licensed under the Apache License, Version 2.0 (the "License");
// you may not use this file except in compliance with the License.
// You may obtain a copy of the License at
//
//      http://www.apache.org/licenses/LICENSE-2.0
//
// Unless required by applicable law or agreed to in writing, software
// distributed under the License is distributed on an "AS IS" BASIS,
// WITHOUT WARRANTIES OR CONDITIONS OF ANY KIND, either express or implied.
// See the License for the specific language governing permissions and
// limitations under the License.

use crate::format::Format;
use crate::{usize_to_nat, StoreError, StoreRatio, StoreResult, StoreUpdate};
use std::collections::{HashMap, HashSet};

/// Models the mutable operations of a store.
///
/// The model doesn't model the storage and read-only operations. This is done by the driver.
#[derive(Clone, Debug)]
pub struct StoreModel {
    /// Represents the content of the store.
    content: HashMap<usize, Box<[u8]>>,

    /// The modeled storage configuration.
    format: Format,
}

/// Mutable operations on a store.
#[derive(Clone, Debug)]
pub enum StoreOperation {
    /// Applies a transaction.
    Transaction {
        /// The list of updates to be applied.
        updates: Vec<StoreUpdate>,
    },

    /// Deletes all keys above a threshold.
    Clear {
        /// The minimum key to be deleted.
        min_key: usize,
    },

    /// Compacts the store until a given capacity is immediately available.
    Prepare {
        /// How much capacity should be immediately available after compaction.
        length: usize,
    },
}

impl StoreModel {
    /// Creates an empty model for a given storage configuration.
    pub fn new(format: Format) -> StoreModel {
        let content = HashMap::new();
        StoreModel { content, format }
    }

    /// Returns the modeled content.
    pub fn content(&self) -> &HashMap<usize, Box<[u8]>> {
        &self.content
    }

    /// Returns the storage configuration.
    pub fn format(&self) -> &Format {
        &self.format
    }

    /// Simulates a store operation.
    pub fn apply(&mut self, operation: StoreOperation) -> StoreResult<()> {
        match operation {
            StoreOperation::Transaction { updates } => self.transaction(updates),
            StoreOperation::Clear { min_key } => self.clear(min_key),
            StoreOperation::Prepare { length } => self.prepare(length),
        }
    }

    /// Returns the capacity according to the model.
    pub fn capacity(&self) -> StoreRatio {
        let total = self.format.total_capacity();
<<<<<<< HEAD
        let used: usize = self.content.values().map(|x| self.entry_size(x)).sum();
        let used = usize_to_nat!(used);
=======
        let used = usize_to_nat(self.content.values().map(|x| self.entry_size(x)).sum());
>>>>>>> 9778ea7f
        StoreRatio { used, total }
    }

    /// Applies a transaction.
    fn transaction(&mut self, updates: Vec<StoreUpdate>) -> StoreResult<()> {
        // Fail if too many updates.
        if updates.len() > self.format.max_updates() as usize {
            return Err(StoreError::InvalidArgument);
        }
        // Fail if an update is invalid.
        if !updates.iter().all(|x| self.update_valid(x)) {
            return Err(StoreError::InvalidArgument);
        }
        // Fail if updates are not disjoint, i.e. there are duplicate keys.
        let keys: HashSet<_> = updates.iter().map(|x| x.key()).collect();
        if keys.len() != updates.len() {
            return Err(StoreError::InvalidArgument);
        }
        // Fail if there is not enough capacity.
        let capacity = match updates.len() {
            // An empty transaction doesn't consume anything.
            0 => 0,
            // Transactions with a single update are optimized by avoiding a marker entry.
            1 => match &updates[0] {
                StoreUpdate::Insert { value, .. } => self.entry_size(value),
                // Transactions with a single update which is a removal don't consume anything.
                StoreUpdate::Remove { .. } => 0,
            },
            // A transaction consumes one word for the marker entry in addition to its updates.
            _ => 1 + updates.iter().map(|x| self.update_size(x)).sum::<usize>(),
        };
        if self.capacity().remaining() < capacity {
            return Err(StoreError::NoCapacity);
        }
        // Apply the updates.
        for update in updates {
            match update {
                StoreUpdate::Insert { key, value } => {
                    self.content.insert(key, value.into_boxed_slice());
                }
                StoreUpdate::Remove { key } => {
                    self.content.remove(&key);
                }
            }
        }
        Ok(())
    }

    /// Applies a clear operation.
    fn clear(&mut self, min_key: usize) -> StoreResult<()> {
        if min_key > self.format.max_key() as usize {
            return Err(StoreError::InvalidArgument);
        }
        self.content.retain(|&k, _| k < min_key);
        Ok(())
    }

    /// Applies a prepare operation.
    fn prepare(&self, length: usize) -> StoreResult<()> {
        if self.capacity().remaining() < length {
            return Err(StoreError::NoCapacity);
        }
        Ok(())
    }

    /// Returns the word capacity of an update.
    fn update_size(&self, update: &StoreUpdate) -> usize {
        match update {
            StoreUpdate::Insert { value, .. } => self.entry_size(value),
            StoreUpdate::Remove { .. } => 1,
        }
    }

    /// Returns the word capacity of an entry.
    fn entry_size(&self, value: &[u8]) -> usize {
<<<<<<< HEAD
        1 + self.format.bytes_to_words(usize_to_nat!(value.len())) as usize
=======
        1 + self.format.bytes_to_words(usize_to_nat(value.len())) as usize
>>>>>>> 9778ea7f
    }

    /// Returns whether an update is valid.
    fn update_valid(&self, update: &StoreUpdate) -> bool {
        update.key() <= self.format.max_key() as usize
            && update
                .value()
                .map_or(true, |x| x.len() <= self.format.max_value_len() as usize)
    }
}<|MERGE_RESOLUTION|>--- conflicted
+++ resolved
@@ -79,12 +79,7 @@
     /// Returns the capacity according to the model.
     pub fn capacity(&self) -> StoreRatio {
         let total = self.format.total_capacity();
-<<<<<<< HEAD
-        let used: usize = self.content.values().map(|x| self.entry_size(x)).sum();
-        let used = usize_to_nat!(used);
-=======
         let used = usize_to_nat(self.content.values().map(|x| self.entry_size(x)).sum());
->>>>>>> 9778ea7f
         StoreRatio { used, total }
     }
 
@@ -160,11 +155,7 @@
 
     /// Returns the word capacity of an entry.
     fn entry_size(&self, value: &[u8]) -> usize {
-<<<<<<< HEAD
-        1 + self.format.bytes_to_words(usize_to_nat!(value.len())) as usize
-=======
         1 + self.format.bytes_to_words(usize_to_nat(value.len())) as usize
->>>>>>> 9778ea7f
     }
 
     /// Returns whether an update is valid.
