// Copyright 2019-2020 Google LLC
//
// Licensed under the Apache License, Version 2.0 (the "License");
// you may not use this file except in compliance with the License.
// You may obtain a copy of the License at
//
//      http://www.apache.org/licenses/LICENSE-2.0
//
// Unless required by applicable law or agreed to in writing, software
// distributed under the License is distributed on an "AS IS" BASIS,
// WITHOUT WARRANTIES OR CONDITIONS OF ANY KIND, either express or implied.
// See the License for the specific language governing permissions and
// limitations under the License.

use crate::format::{
    is_erased, CompactInfo, Format, Header, InitInfo, InternalEntry, Padding, ParsedWord, Position,
    Word, WordState,
};
#[cfg(feature = "std")]
pub use crate::model::{StoreModel, StoreOperation};
use crate::{usize_to_nat, Nat, Storage, StorageError, StorageIndex};
#[cfg(feature = "std")]
pub use crate::{
    BufferStorage, StoreDriver, StoreDriverOff, StoreDriverOn, StoreInterruption, StoreInvariant,
};
use alloc::boxed::Box;
use alloc::vec::Vec;
use core::cmp::{max, min, Ordering};
use core::convert::TryFrom;
use core::option::NoneError;
#[cfg(feature = "std")]
use std::collections::HashSet;

/// Errors returned by store operations.
#[derive(Debug, PartialEq, Eq)]
pub enum StoreError {
    /// Invalid argument.
    ///
    /// The store is left unchanged. The operation will repeatedly fail until the argument is fixed.
    InvalidArgument,

    /// Not enough capacity.
    ///
    /// The store is left unchanged. The operation will repeatedly fail until capacity is freed.
    NoCapacity,

    /// Reached end of lifetime.
    ///
    /// The store is left unchanged. The operation will repeatedly fail until emergency lifetime is
    /// added.
    NoLifetime,

    /// A storage operation failed.
    ///
    /// The consequences depend on the storage failure. In particular, the operation may or may not
    /// have succeeded, and the storage may have become invalid. Before doing any other operation,
    /// the store should be [recovered]. The operation may then be retried if idempotent.
    ///
    /// [recovered]: struct.Store.html#method.recover
    StorageError,

    /// Storage is invalid.
    ///
    /// The storage should be erased and the store [recovered]. The store would be empty and have
    /// lost track of lifetime.
    ///
    /// [recovered]: struct.Store.html#method.recover
    InvalidStorage,
}

impl From<StorageError> for StoreError {
    fn from(error: StorageError) -> StoreError {
        match error {
            StorageError::CustomError => StoreError::StorageError,
            // The store always calls the storage correctly.
            StorageError::NotAligned | StorageError::OutOfBounds => unreachable!(),
        }
    }
}

impl From<NoneError> for StoreError {
    fn from(error: NoneError) -> StoreError {
        match error {
            NoneError => StoreError::InvalidStorage,
        }
    }
}

/// Result of store operations.
pub type StoreResult<T> = Result<T, StoreError>;

/// Progression ratio for store metrics.
///
/// This is used for the [capacity] and [lifetime] metrics. Those metrics are measured in words.
///
/// # Invariant
///
/// - The used value does not exceed the total: `used <= total`.
///
/// [capacity]: struct.Store.html#method.capacity
/// [lifetime]: struct.Store.html#method.lifetime
#[derive(Debug, Copy, Clone, PartialEq, Eq)]
pub struct StoreRatio {
    /// How much of the metric is used.
    pub(crate) used: Nat,

    /// How much of the metric can be used at most.
    pub(crate) total: Nat,
}

impl StoreRatio {
    /// How much of the metric is used.
    pub fn used(self) -> usize {
        self.used as usize
    }

    /// How much of the metric can be used at most.
    pub fn total(self) -> usize {
        self.total as usize
    }

    /// How much of the metric is remaining.
    pub fn remaining(self) -> usize {
        (self.total - self.used) as usize
    }
}

/// Safe pointer to an entry.
///
/// A store handle stays valid at least until the next mutable operation. Store operations taking a
/// handle as argument always verify that the handle is still valid.
#[derive(Clone, Debug)]
pub struct StoreHandle {
    /// The key of the entry.
    key: Nat,

    /// The position of the entry.
    pos: Position,

    /// The length in bytes of the value.
    len: Nat,
}

impl StoreHandle {
    /// Returns the key of the entry.
    pub fn get_key(&self) -> usize {
        self.key as usize
    }

    /// Returns the value of the entry.
    ///
    /// # Errors
    ///
    /// Returns `InvalidArgument` if the entry has been deleted or compacted.
    pub fn get_value<S: Storage>(&self, store: &Store<S>) -> StoreResult<Vec<u8>> {
        store.get_value(self)
    }
}

/// Represents an update to the store as part of a transaction.
#[derive(Clone, Debug)]
pub enum StoreUpdate {
    /// Inserts or replaces an entry in the store.
    Insert { key: usize, value: Vec<u8> },

    /// Removes an entry from the store.
    Remove { key: usize },
}

impl StoreUpdate {
    /// Returns the key affected by the update.
    pub fn key(&self) -> usize {
        match *self {
            StoreUpdate::Insert { key, .. } => key,
            StoreUpdate::Remove { key } => key,
        }
    }

    /// Returns the value written by the update.
    pub fn value(&self) -> Option<&[u8]> {
        match self {
            StoreUpdate::Insert { value, .. } => Some(value),
            StoreUpdate::Remove { .. } => None,
        }
    }
}

pub type StoreIter<'a> = Box<dyn Iterator<Item = StoreResult<StoreHandle>> + 'a>;

/// Implements a store with a map interface over a storage.
#[derive(Clone)]
pub struct Store<S: Storage> {
    /// The underlying storage.
    storage: S,

    /// The storage configuration.
    format: Format,

    /// The position of the first word in the store.
    head: Option<Position>,

    /// The list of the position of the user entries.
    ///
    /// The position is encoded as the word offset from the [head](Store#structfield.head).
    entries: Option<Vec<u16>>,
}

impl<S: Storage> Store<S> {
    /// Resumes or initializes a store for a given storage.
    ///
    /// If the storage is completely erased, it is initialized. Otherwise, a possible interrupted
    /// operation is recovered by being either completed or rolled-back. In case of error, the
    /// storage ownership is returned.
    ///
    /// # Errors
    ///
    /// Returns `InvalidArgument` if the storage is not supported.
    pub fn new(storage: S) -> Result<Store<S>, (StoreError, S)> {
        let format = match Format::new(&storage) {
            None => return Err((StoreError::InvalidArgument, storage)),
            Some(x) => x,
        };
        let mut store = Store {
            storage,
            format,
            head: None,
            entries: None,
        };
        if let Err(error) = store.recover() {
            return Err((error, store.storage));
        }
        Ok(store)
    }

    /// Iterates over the entries.
    pub fn iter<'a>(&'a self) -> StoreResult<StoreIter<'a>> {
        let head = self.head?;
        Ok(Box::new(self.entries.as_ref()?.iter().map(
            move |&offset| {
                let pos = head + offset as Nat;
                match self.parse_entry(&mut pos.clone())? {
                    ParsedEntry::User(Header {
                        key, length: len, ..
                    }) => Ok(StoreHandle { key, pos, len }),
                    _ => Err(StoreError::InvalidStorage),
                }
            },
        )))
    }

    /// Returns the current capacity in words.
    ///
    /// The capacity represents the size of what is stored.
    pub fn capacity(&self) -> StoreResult<StoreRatio> {
        let total = self.format.total_capacity();
        let mut used = 0;
        for handle in self.iter()? {
            let handle = handle?;
            used += 1 + self.format.bytes_to_words(handle.len);
        }
        Ok(StoreRatio { used, total })
    }

    /// Returns the current lifetime in words.
    ///
    /// The lifetime represents the age of the storage. The limit is an over-approximation by at
    /// most the maximum length of a value (the actual limit depends on the length of the prefix of
    /// the first physical page once all its erase cycles have been used).
    pub fn lifetime(&self) -> StoreResult<StoreRatio> {
        let total = self.format.total_lifetime().get();
        let used = self.tail()?.get();
        Ok(StoreRatio { used, total })
    }

    /// Applies a sequence of updates as a single transaction.
    ///
    /// # Errors
    ///
    /// Returns `InvalidArgument` in the following circumstances:
    /// - There are too many updates.
    /// - The updates overlap, i.e. their keys are not disjoint.
    /// - The updates are invalid, e.g. key out of bound or value too long.
    pub fn transaction(&mut self, updates: &[StoreUpdate]) -> StoreResult<()> {
        let count = usize_to_nat(updates.len());
        if count == 0 {
            return Ok(());
        }
        if count == 1 {
            match updates[0] {
                StoreUpdate::Insert { key, ref value } => return self.insert(key, value),
                StoreUpdate::Remove { key } => return self.remove(key),
            }
        }
        // Get the sorted keys. Fail if the transaction is invalid.
        let sorted_keys = match self.format.transaction_valid(updates) {
            None => return Err(StoreError::InvalidArgument),
            Some(x) => x,
        };
        // Reserve the capacity.
        self.reserve(self.format.transaction_capacity(updates))?;
        // Write the marker entry.
        let marker = self.tail()?;
        let entry = self.format.build_internal(InternalEntry::Marker { count });
        self.write_slice(marker, &entry)?;
        self.init_page(marker, marker)?;
        // Write the updates.
        let mut tail = marker + 1;
        for update in updates {
            let length = match *update {
                StoreUpdate::Insert { key, ref value } => {
                    let entry = self.format.build_user(usize_to_nat(key), value);
                    let word_size = self.format.word_size();
                    let footer = usize_to_nat(entry.len()) / word_size - 1;
                    self.write_slice(tail, &entry[..(footer * word_size) as usize])?;
                    self.write_slice(tail + footer, &entry[(footer * word_size) as usize..])?;
                    footer
                }
                StoreUpdate::Remove { key } => {
                    let key = usize_to_nat(key);
                    let remove = self.format.build_internal(InternalEntry::Remove { key });
                    self.write_slice(tail, &remove)?;
                    0
                }
            };
            self.init_page(tail, tail + length)?;
            tail += 1 + length;
        }
        // Apply the transaction.
        self.transaction_apply(&sorted_keys, marker)
    }

    /// Removes multiple entries as part of a single transaction.
    ///
    /// Entries with a key larger or equal to `min_key` are deleted.
    pub fn clear(&mut self, min_key: usize) -> StoreResult<()> {
        let min_key = usize_to_nat(min_key);
        if min_key > self.format.max_key() {
            return Err(StoreError::InvalidArgument);
        }
        let clear = self.format.build_internal(InternalEntry::Clear { min_key });
        // We always have one word available. We can't use `reserve` because this is internal
        // capacity, not user capacity.
        while self.immediate_capacity()? < 1 {
            self.compact()?;
        }
        let tail = self.tail()?;
        self.write_slice(tail, &clear)?;
        self.clear_delete(tail)
    }

    /// Compacts the store once if needed.
    ///
    /// If the immediate capacity is at least `length` words, then nothing is modified. Otherwise,
    /// one page is compacted.
    pub fn prepare(&mut self, length: usize) -> Result<(), StoreError> {
        if self.capacity()?.remaining() < length {
            return Err(StoreError::NoCapacity);
        }
        if self.immediate_capacity()? < usize_to_nat(length) {
            self.compact()?;
        }
        Ok(())
    }

    /// Recovers a possible interrupted operation.
    ///
    /// If the storage is completely erased, it is initialized.
    pub fn recover(&mut self) -> StoreResult<()> {
        self.recover_initialize()?;
        self.recover_erase()?;
        self.recover_compaction()?;
        self.recover_operation()?;
        Ok(())
    }

    /// Returns the value of an entry given its key.
    pub fn find(&self, key: usize) -> StoreResult<Option<Vec<u8>>> {
        Ok(match self.find_handle(key)? {
            None => None,
            Some(handle) => Some(self.get_value(&handle)?),
        })
    }

    /// Returns a handle to an entry given its key.
    pub fn find_handle(&self, key: usize) -> StoreResult<Option<StoreHandle>> {
        let key = usize_to_nat(key);
        for handle in self.iter()? {
            let handle = handle?;
            if handle.key == key {
                return Ok(Some(handle));
            }
        }
        Ok(None)
    }

    /// Inserts an entry in the store.
    ///
    /// If an entry for the same key is already present, it is replaced.
    pub fn insert(&mut self, key: usize, value: &[u8]) -> StoreResult<()> {
        // NOTE: This (and transaction) could take a position hint on the value to delete.
        let key = usize_to_nat(key);
        let value_len = usize_to_nat(value.len());
        if key > self.format.max_key() || value_len > self.format.max_value_len() {
            return Err(StoreError::InvalidArgument);
        }
        let entry = self.format.build_user(key, value);
        let entry_len = usize_to_nat(entry.len());
        self.reserve(entry_len / self.format.word_size())?;
        let tail = self.tail()?;
        let word_size = self.format.word_size();
        let footer = entry_len / word_size - 1;
        self.write_slice(tail, &entry[..(footer * word_size) as usize])?;
        self.write_slice(tail + footer, &entry[(footer * word_size) as usize..])?;
        self.push_entry(tail)?;
        self.insert_init(tail, footer, key)
    }

    /// Removes an entry given its key.
    ///
    /// This is not an error if there is no entry for this key.
    pub fn remove(&mut self, key: usize) -> StoreResult<()> {
        let key = usize_to_nat(key);
        if key > self.format.max_key() {
            return Err(StoreError::InvalidArgument);
        }
        self.delete_keys(&[key], self.tail()?)
    }

    /// Removes an entry given a handle.
    pub fn remove_handle(&mut self, handle: &StoreHandle) -> StoreResult<()> {
        self.check_handle(handle)?;
        self.delete_pos(handle.pos, self.format.bytes_to_words(handle.len))?;
        self.remove_entry(handle.pos)
    }

    /// Returns the maximum length in bytes of a value.
    pub fn max_value_length(&self) -> usize {
        self.format.max_value_len() as usize
    }

    /// Returns the value of an entry given its handle.
    fn get_value(&self, handle: &StoreHandle) -> StoreResult<Vec<u8>> {
        self.check_handle(handle)?;
        let mut pos = handle.pos;
        match self.parse_entry(&mut pos)? {
            ParsedEntry::User(header) => {
                let mut result = self.read_slice(handle.pos + 1, header.length);
                if header.flipped {
                    let last_byte = result.len() - 1;
                    result[last_byte] = 0xff;
                }
                Ok(result)
            }
            ParsedEntry::Padding => Err(StoreError::InvalidArgument),
            _ => Err(StoreError::InvalidStorage),
        }
    }

    /// Initializes the storage if completely erased or partially initialized.
    fn recover_initialize(&mut self) -> StoreResult<()> {
        let word_size = self.format.word_size();
        for page in 0..self.format.num_pages() {
            let (init, rest) = self.read_page(page).split_at(word_size as usize);
            if (page > 0 && !is_erased(init)) || !is_erased(rest) {
                return Ok(());
            }
        }
        let index = self.format.index_init(0);
        let init_info = self.format.build_init(InitInfo {
            cycle: 0,
            prefix: 0,
        });
        self.storage_write_slice(index, &init_info)
    }

    /// Recovers a possible compaction interrupted while erasing the page.
    fn recover_erase(&mut self) -> StoreResult<()> {
        let mut pos = self.get_extremum_page_head(Ordering::Greater)?;
        let end = pos.next_page(&self.format);
        while pos < end {
            let entry_pos = pos;
            match self.parse_entry(&mut pos)? {
                ParsedEntry::Internal(InternalEntry::Erase { .. }) => {
                    return self.compact_erase(entry_pos)
                }
                ParsedEntry::Padding | ParsedEntry::User(_) => (),
                _ => break,
            }
        }
        Ok(())
    }

    /// Recovers a possible compaction interrupted while copying the entries.
    fn recover_compaction(&mut self) -> StoreResult<()> {
        let head = self.get_extremum_page_head(Ordering::Less)?;
        self.head = Some(head);
        let head_page = head.page(&self.format);
        match self.parse_compact(head_page)? {
            WordState::Erased => Ok(()),
            WordState::Partial => self.compact(),
            WordState::Valid(_) => self.compact_copy(),
        }
    }

    /// Recover a possible interrupted operation which is not a compaction.
    fn recover_operation(&mut self) -> StoreResult<()> {
        self.entries = Some(Vec::new());
        let mut pos = self.head?;
        let mut prev_pos = pos;
        let end = pos + self.format.virt_size();
        while pos < end {
            let entry_pos = pos;
            match self.parse_entry(&mut pos)? {
                ParsedEntry::Tail => break,
                ParsedEntry::User(_) => self.push_entry(entry_pos)?,
                ParsedEntry::Padding => {
                    self.wipe_span(entry_pos + 1, pos - entry_pos - 1)?;
                }
                ParsedEntry::Internal(InternalEntry::Erase { .. }) => {
                    return Err(StoreError::InvalidStorage);
                }
                ParsedEntry::Internal(InternalEntry::Clear { .. }) => {
                    return self.clear_delete(entry_pos);
                }
                ParsedEntry::Internal(InternalEntry::Marker { .. }) => {
                    return self.recover_transaction(entry_pos, end);
                }
                ParsedEntry::Internal(InternalEntry::Remove { .. }) => {
                    self.set_padding(entry_pos)?;
                }
                ParsedEntry::Partial => {
                    return self.recover_wipe_partial(entry_pos, pos - entry_pos - 1);
                }
                ParsedEntry::PartialUser => {
                    return self.recover_delete_user(entry_pos, pos - entry_pos - 1);
                }
            }
            prev_pos = entry_pos;
        }
        pos = prev_pos;
        if let ParsedEntry::User(header) = self.parse_entry(&mut pos)? {
            self.insert_init(prev_pos, pos - prev_pos - 1, header.key)?;
        }
        Ok(())
    }

    /// Recovers a possible interrupted transaction.
    fn recover_transaction(&mut self, marker: Position, end: Position) -> StoreResult<()> {
        let mut pos = marker;
        let count = match self.parse_entry(&mut pos)? {
            ParsedEntry::Internal(InternalEntry::Marker { count }) => count,
            _ => return Err(StoreError::InvalidStorage),
        };
        let sorted_keys = self.recover_transaction_keys(count, pos, end)?;
        match usize_to_nat(sorted_keys.len()).cmp(&count) {
            Ordering::Less => (),
            Ordering::Equal => return self.transaction_apply(&sorted_keys, marker),
            Ordering::Greater => return Err(StoreError::InvalidStorage),
        }
        while pos < end {
            let entry_pos = pos;
            match self.parse_entry(&mut pos)? {
                ParsedEntry::Tail => break,
                ParsedEntry::Padding => (),
                ParsedEntry::User(_) => {
                    self.delete_pos(entry_pos, pos - entry_pos - 1)?;
                }
                ParsedEntry::Internal(InternalEntry::Remove { .. }) => {
                    self.set_padding(entry_pos)?;
                }
                ParsedEntry::Partial => {
                    self.recover_wipe_partial(entry_pos, pos - entry_pos - 1)?;
                    break;
                }
                ParsedEntry::PartialUser => {
                    self.recover_delete_user(entry_pos, pos - entry_pos - 1)?;
                    break;
                }
                ParsedEntry::Internal(InternalEntry::Erase { .. })
                | ParsedEntry::Internal(InternalEntry::Clear { .. })
                | ParsedEntry::Internal(InternalEntry::Marker { .. }) => {
                    return Err(StoreError::InvalidStorage);
                }
            }
        }
        self.init_page(marker, marker)?;
        self.set_padding(marker)?;
        Ok(())
    }

    /// Returns the domain of a possible interrupted transaction.
    ///
    /// The domain is returned as a sorted list of keys.
    fn recover_transaction_keys(
        &mut self,
        count: Nat,
        mut pos: Position,
        end: Position,
    ) -> StoreResult<Vec<Nat>> {
        let mut sorted_keys = Vec::with_capacity(count as usize);
        let mut prev_pos = pos;
        while pos < end {
            let entry_pos = pos;
            let key = match self.parse_entry(&mut pos)? {
                ParsedEntry::Tail
                | ParsedEntry::Padding
                | ParsedEntry::Partial
                | ParsedEntry::PartialUser => break,
                ParsedEntry::User(header) => header.key,
                ParsedEntry::Internal(InternalEntry::Remove { key }) => key,
                ParsedEntry::Internal(_) => return Err(StoreError::InvalidStorage),
            };
            match sorted_keys.binary_search(&key) {
                Ok(_) => return Err(StoreError::InvalidStorage),
                Err(pos) => sorted_keys.insert(pos, key),
            }
            prev_pos = entry_pos;
        }
        pos = prev_pos;
        match self.parse_entry(&mut pos)? {
            ParsedEntry::User(_) | ParsedEntry::Internal(InternalEntry::Remove { .. }) => {
                let length = pos - prev_pos - 1;
                self.init_page(prev_pos, prev_pos + length)?;
            }
            _ => (),
        }
        Ok(sorted_keys)
    }

    /// Completes a possible partial entry wipe.
    fn recover_wipe_partial(&mut self, pos: Position, length: Nat) -> StoreResult<()> {
        self.wipe_span(pos + 1, length)?;
        self.init_page(pos, pos + length)?;
        self.set_padding(pos)?;
        Ok(())
    }

    /// Completes a possible partial entry deletion.
    fn recover_delete_user(&mut self, pos: Position, length: Nat) -> StoreResult<()> {
        self.init_page(pos, pos + length)?;
        self.delete_pos(pos, length)?;
        Ok(())
    }

    /// Checks that a handle still points in the current window.
    ///
    /// In particular, the handle has not been compacted.
    fn check_handle(&self, handle: &StoreHandle) -> StoreResult<()> {
        if handle.pos < self.head? {
            Err(StoreError::InvalidArgument)
        } else {
            Ok(())
        }
    }

    /// Compacts the store as needed.
    ///
    /// If there is at least `length` words of remaining capacity, pages are compacted until that
    /// amount is immediately available.
    fn reserve(&mut self, length: Nat) -> Result<(), StoreError> {
        if self.capacity()?.remaining() < length as usize {
            return Err(StoreError::NoCapacity);
        }
        while self.immediate_capacity()? < length {
            self.compact()?;
        }
        Ok(())
    }

    /// Continues an entry insertion after it has been written.
    fn insert_init(&mut self, pos: Position, length: Nat, key: Nat) -> StoreResult<()> {
        self.init_page(pos, pos + length)?;
        self.delete_keys(&[key], pos)?;
        Ok(())
    }

    /// Compacts one page.
    fn compact(&mut self) -> StoreResult<()> {
        let head = self.head?;
        if head.cycle(&self.format) >= self.format.max_page_erases() {
            return Err(StoreError::NoLifetime);
        }
        let tail = max(self.tail()?, head.next_page(&self.format));
        let index = self.format.index_compact(head.page(&self.format));
        let compact_info = self.format.build_compact(CompactInfo { tail: tail - head });
        self.storage_write_slice(index, &compact_info)?;
        self.compact_copy()
    }

    /// Continues a compaction after its compact page info has been written.
    fn compact_copy(&mut self) -> StoreResult<()> {
        let mut head = self.head?;
        let page = head.page(&self.format);
        let end = head.next_page(&self.format);
        let mut tail = match self.parse_compact(page)? {
            WordState::Valid(CompactInfo { tail }) => head + tail,
            _ => return Err(StoreError::InvalidStorage),
        };
        if tail < end {
            return Err(StoreError::InvalidStorage);
        }
        while head < end {
            let pos = head;
            match self.parse_entry(&mut head)? {
                ParsedEntry::Tail => break,
<<<<<<< HEAD
                // This can happen if we copy to the next page. This is actually the tail but we
                // read what we just copied. This could be made cleaner by providing `end` to
                // `parse_entry`.
=======
                // This can happen if we copy to the next page. We actually reached the tail but we
                // read what we just copied.
>>>>>>> 531b3249
                ParsedEntry::Partial if head > end => break,
                ParsedEntry::User(_) => (),
                ParsedEntry::Padding => continue,
                _ => return Err(StoreError::InvalidStorage),
            };
            let length = head - pos;
            // We have to copy the slice for 2 reasons:
            // 1. We would need to work around the lifetime. This is possible using unsafe.
            // 2. We can't pass a flash slice to the kernel. This should get fixed with
            //    https://github.com/tock/tock/issues/1274.
            let entry = self.read_slice(pos, length * self.format.word_size());
            self.remove_entry(pos)?;
            self.write_slice(tail, &entry)?;
            self.push_entry(tail)?;
            self.init_page(tail, tail + (length - 1))?;
            tail += length;
        }
        let erase = self.format.build_internal(InternalEntry::Erase { page });
        self.write_slice(tail, &erase)?;
        self.init_page(tail, tail)?;
        self.compact_erase(tail)
    }

    /// Continues a compaction after its erase entry has been written.
    fn compact_erase(&mut self, erase: Position) -> StoreResult<()> {
        // Read the page to erase from the erase entry.
        let mut page = match self.parse_entry(&mut erase.clone())? {
            ParsedEntry::Internal(InternalEntry::Erase { page }) => page,
            _ => return Err(StoreError::InvalidStorage),
        };
        // Erase the page.
        self.storage_erase_page(page)?;
        // Update the head.
        page = (page + 1) % self.format.num_pages();
        let init = match self.parse_init(page)? {
            WordState::Valid(x) => x,
            _ => return Err(StoreError::InvalidStorage),
        };
        let head = self.format.page_head(init, page);
        if let Some(entries) = &mut self.entries {
            let head_offset = u16::try_from(head - self.head?).ok()?;
            for entry in entries {
                *entry = entry.checked_sub(head_offset)?;
            }
        }
        self.head = Some(head);
        // Wipe the overlapping entry from the erased page.
        let pos = head.page_begin(&self.format);
        self.wipe_span(pos, head - pos)?;
        // Mark the erase entry as done.
        self.set_padding(erase)?;
        Ok(())
    }

    /// Continues a transaction after it has been written.
    fn transaction_apply(&mut self, sorted_keys: &[Nat], marker: Position) -> StoreResult<()> {
        self.delete_keys(&sorted_keys, marker)?;
        self.set_padding(marker)?;
        let end = self.head? + self.format.virt_size();
        let mut pos = marker + 1;
        while pos < end {
            let entry_pos = pos;
            match self.parse_entry(&mut pos)? {
                ParsedEntry::Tail => break,
                ParsedEntry::User(_) => self.push_entry(entry_pos)?,
                ParsedEntry::Internal(InternalEntry::Remove { .. }) => {
                    self.set_padding(entry_pos)?
                }
                _ => return Err(StoreError::InvalidStorage),
            }
        }
        Ok(())
    }

    /// Continues a clear operation after its internal entry has been written.
    fn clear_delete(&mut self, clear: Position) -> StoreResult<()> {
        self.init_page(clear, clear)?;
        let min_key = match self.parse_entry(&mut clear.clone())? {
            ParsedEntry::Internal(InternalEntry::Clear { min_key }) => min_key,
            _ => return Err(StoreError::InvalidStorage),
        };
        self.delete_if(clear, |key| key >= min_key)?;
        self.set_padding(clear)?;
        Ok(())
    }

    /// Deletes a set of entries up to a certain position.
    fn delete_keys(&mut self, sorted_keys: &[Nat], end: Position) -> StoreResult<()> {
        self.delete_if(end, |key| sorted_keys.binary_search(&key).is_ok())
    }

    /// Deletes entries matching a predicate up to a certain position.
    fn delete_if(&mut self, end: Position, delete: impl Fn(Nat) -> bool) -> StoreResult<()> {
        let head = self.head?;
        let mut entries = self.entries.take()?;
        let mut i = 0;
        while i < entries.len() {
            let pos = head + entries[i] as Nat;
            if pos >= end {
                break;
            }
            let header = match self.parse_entry(&mut pos.clone())? {
                ParsedEntry::User(x) => x,
                _ => return Err(StoreError::InvalidStorage),
            };
            if delete(header.key) {
                self.delete_pos(pos, self.format.bytes_to_words(header.length))?;
                entries.swap_remove(i);
            } else {
                i += 1;
            }
        }
        self.entries = Some(entries);
        Ok(())
    }

    /// Deletes the entry at a given position.
    fn delete_pos(&mut self, pos: Position, length: Nat) -> StoreResult<()> {
        self.set_deleted(pos)?;
        self.wipe_span(pos + 1, length)?;
        Ok(())
    }

    /// Writes the init info of a page between 2 positions if needed.
    ///
    /// The positions should designate the first and last word of an entry. The init info of the
    /// highest page is written in any of the following conditions:
    /// - The entry starts at the beginning of a virtual page.
    /// - The entry spans 2 pages.
    fn init_page(&mut self, first: Position, last: Position) -> StoreResult<()> {
        debug_assert!(first <= last);
        debug_assert!(last - first < self.format.virt_page_size());
        let new_first = if first.word(&self.format) == 0 {
            first
        } else if first.page(&self.format) == last.page(&self.format) {
            return Ok(());
        } else {
            last + 1
        };
        let page = new_first.page(&self.format);
        if let WordState::Valid(_) = self.parse_init(page)? {
            return Ok(());
        }
        let index = self.format.index_init(page);
        let init_info = self.format.build_init(InitInfo {
            cycle: new_first.cycle(&self.format),
            prefix: new_first.word(&self.format),
        });
        self.storage_write_slice(index, &init_info)?;
        Ok(())
    }

    /// Sets the padding bit of a user header.
    fn set_padding(&mut self, pos: Position) -> StoreResult<()> {
        let mut word = Word::from_slice(self.read_word(pos));
        self.format.set_padding(&mut word);
        self.write_slice(pos, &word.as_slice())?;
        Ok(())
    }

    /// Sets the deleted bit of a user header.
    fn set_deleted(&mut self, pos: Position) -> StoreResult<()> {
        let mut word = Word::from_slice(self.read_word(pos));
        self.format.set_deleted(&mut word);
        self.write_slice(pos, &word.as_slice())?;
        Ok(())
    }

    /// Wipes a slice of words.
    fn wipe_span(&mut self, pos: Position, length: Nat) -> StoreResult<()> {
        let length = (length * self.format.word_size()) as usize;
        self.write_slice(pos, &vec![0x00; length])
    }

    /// Returns an extremum page.
    ///
    /// With `Greater` returns the most recent page (or the tail). With `Less` returns the oldest
    /// page (or the head).
    fn get_extremum_page_head(&self, ordering: Ordering) -> StoreResult<Position> {
        let mut best = None;
        for page in 0..self.format.num_pages() {
            let init = match self.parse_init(page)? {
                WordState::Valid(x) => x,
                _ => continue,
            };
            let pos = self.format.page_head(init, page);
            if best.map_or(true, |x| pos.cmp(&x) == ordering) {
                best = Some(pos);
            }
        }
        // There is always at least one initialized page.
        Ok(best?)
    }

    /// Returns the number of words that can be written without compaction.
    fn immediate_capacity(&self) -> StoreResult<Nat> {
        let tail = self.tail()?;
        let end = self.head? + self.format.virt_size();
        Ok(end.get().saturating_sub(tail.get()))
    }

    /// Returns the position of the first word in the store.
    #[cfg(feature = "std")]
    pub(crate) fn head(&self) -> StoreResult<Position> {
        Ok(self.head?)
    }

    /// Returns one past the position of the last word in the store.
    pub(crate) fn tail(&self) -> StoreResult<Position> {
        let mut pos = self.get_extremum_page_head(Ordering::Greater)?;
        let end = pos.next_page(&self.format);
        while pos < end {
            if let ParsedEntry::Tail = self.parse_entry(&mut pos)? {
                break;
            }
        }
        Ok(pos)
    }

    fn push_entry(&mut self, pos: Position) -> StoreResult<()> {
        let entries = match &mut self.entries {
            None => return Ok(()),
            Some(x) => x,
        };
        let head = self.head?;
        let offset = u16::try_from(pos - head).ok()?;
        debug_assert!(!entries.contains(&offset));
        entries.push(offset);
        Ok(())
    }

    fn remove_entry(&mut self, pos: Position) -> StoreResult<()> {
        let entries = match &mut self.entries {
            None => return Ok(()),
            Some(x) => x,
        };
        let head = self.head?;
        let offset = u16::try_from(pos - head).ok()?;
        let i = entries.iter().position(|x| *x == offset)?;
        entries.swap_remove(i);
        Ok(())
    }

    /// Parses the entry at a given position.
    ///
    /// The position is updated to point to the next entry.
    fn parse_entry(&self, pos: &mut Position) -> StoreResult<ParsedEntry> {
        let valid = match self.parse_word(*pos)? {
            WordState::Erased | WordState::Partial => return Ok(self.parse_partial(pos)),
            WordState::Valid(x) => x,
        };
        Ok(match valid {
            ParsedWord::Padding(Padding { length }) => {
                *pos += 1 + length;
                ParsedEntry::Padding
            }
            ParsedWord::Header(header) if header.length > self.format.max_value_len() => {
                self.parse_partial(pos)
            }
            ParsedWord::Header(header) => {
                let length = self.format.bytes_to_words(header.length);
                let footer = match length {
                    0 => None,
                    _ => Some(self.read_word(*pos + length)),
                };
                if header.check(footer) {
                    if header.key > self.format.max_key() {
                        return Err(StoreError::InvalidStorage);
                    }
                    *pos += 1 + length;
                    ParsedEntry::User(header)
                } else if footer.map_or(true, |x| is_erased(x)) {
                    self.parse_partial(pos)
                } else {
                    *pos += 1 + length;
                    ParsedEntry::PartialUser
                }
            }
            ParsedWord::Internal(internal) => {
                *pos += 1;
                ParsedEntry::Internal(internal)
            }
        })
    }

    /// Parses a possible partial user entry.
    ///
    /// This does look ahead past the header and possible erased word in case words near the end of
    /// the entry were written first.
    fn parse_partial(&self, pos: &mut Position) -> ParsedEntry {
        let mut length = None;
        for i in 0..self.format.max_prefix_len() {
            if !is_erased(self.read_word(*pos + i)) {
                length = Some(i);
            }
        }
        match length {
            None => ParsedEntry::Tail,
            Some(length) => {
                *pos += 1 + length;
                ParsedEntry::Partial
            }
        }
    }

    /// Parses the init info of a page.
    fn parse_init(&self, page: Nat) -> StoreResult<WordState<InitInfo>> {
        let index = self.format.index_init(page);
        let word = self.storage_read_slice(index, self.format.word_size());
        self.format.parse_init(Word::from_slice(word))
    }

    /// Parses the compact info of a page.
    fn parse_compact(&self, page: Nat) -> StoreResult<WordState<CompactInfo>> {
        let index = self.format.index_compact(page);
        let word = self.storage_read_slice(index, self.format.word_size());
        self.format.parse_compact(Word::from_slice(word))
    }

    /// Parses a word from the virtual storage.
    fn parse_word(&self, pos: Position) -> StoreResult<WordState<ParsedWord>> {
        self.format
            .parse_word(Word::from_slice(self.read_word(pos)))
    }

    /// Reads a slice from the virtual storage.
    ///
    /// The slice may span 2 pages.
    fn read_slice(&self, pos: Position, length: Nat) -> Vec<u8> {
        let mut result = Vec::with_capacity(length as usize);
        let index = pos.index(&self.format);
        let max_length = self.format.page_size() - usize_to_nat(index.byte);
        result.extend_from_slice(self.storage_read_slice(index, min(length, max_length)));
        if length > max_length {
            // The slice spans the next page.
            let index = pos.next_page(&self.format).index(&self.format);
            result.extend_from_slice(self.storage_read_slice(index, length - max_length));
        }
        result
    }

    /// Reads a word from the virtual storage.
    fn read_word(&self, pos: Position) -> &[u8] {
        self.storage_read_slice(pos.index(&self.format), self.format.word_size())
    }

    /// Reads a physical page.
    fn read_page(&self, page: Nat) -> &[u8] {
        let index = StorageIndex {
            page: page as usize,
            byte: 0,
        };
        self.storage_read_slice(index, self.format.page_size())
    }

    /// Reads a slice from the physical storage.
    fn storage_read_slice(&self, index: StorageIndex, length: Nat) -> &[u8] {
        // The only possible failures are if the slice spans multiple pages.
        self.storage.read_slice(index, length as usize).unwrap()
    }

    /// Writes a slice to the virtual storage.
    ///
    /// The slice may span 2 pages.
    fn write_slice(&mut self, pos: Position, value: &[u8]) -> StoreResult<()> {
        let index = pos.index(&self.format);
        let max_length = (self.format.page_size() - usize_to_nat(index.byte)) as usize;
        self.storage_write_slice(index, &value[..min(value.len(), max_length)])?;
        if value.len() > max_length {
            // The slice spans the next page.
            let index = pos.next_page(&self.format).index(&self.format);
            self.storage_write_slice(index, &value[max_length..])?;
        }
        Ok(())
    }

    /// Writes a slice to the physical storage.
    ///
    /// Only starts writing the slice from the first word that needs to be written (because it
    /// differs from the current value).
    fn storage_write_slice(&mut self, index: StorageIndex, value: &[u8]) -> StoreResult<()> {
        let word_size = self.format.word_size();
        debug_assert!(usize_to_nat(value.len()) % word_size == 0);
        let slice = self.storage.read_slice(index, value.len())?;
        // Skip as many words that don't need to be written as possible.
        for start in (0..usize_to_nat(value.len())).step_by(word_size as usize) {
            if is_write_needed(
                &slice[start as usize..][..word_size as usize],
                &value[start as usize..][..word_size as usize],
            )? {
                // We must write the remaining slice.
                let index = StorageIndex {
                    page: index.page,
                    byte: (usize_to_nat(index.byte) + start) as usize,
                };
                let value = &value[start as usize..];
                self.storage.write_slice(index, value)?;
                break;
            }
        }
        // There is nothing remaining to write.
        Ok(())
    }

    /// Erases a page if not already erased.
    fn storage_erase_page(&mut self, page: Nat) -> StoreResult<()> {
        if !is_erased(self.read_page(page)) {
            self.storage.erase_page(page as usize)?;
        }
        Ok(())
    }
}

// Those functions are not meant for production.
#[cfg(feature = "std")]
impl Store<BufferStorage> {
    /// Returns the storage configuration.
    pub fn format(&self) -> &Format {
        &self.format
    }

    /// Accesses the storage.
    pub fn storage(&self) -> &BufferStorage {
        &self.storage
    }

    /// Accesses the storage mutably.
    pub fn storage_mut(&mut self) -> &mut BufferStorage {
        &mut self.storage
    }

    /// Extracts the storage.
    pub fn extract_storage(self) -> BufferStorage {
        self.storage
    }

    /// Returns the value of a possibly deleted entry.
    ///
    /// If the value has been partially compacted, only return the non-compacted part. Returns an
    /// empty value if it has been fully compacted.
    pub fn inspect_value(&self, handle: &StoreHandle) -> Vec<u8> {
        let head = self.head.unwrap();
        let length = self.format.bytes_to_words(handle.len);
        if head <= handle.pos {
            // The value has not been compacted.
            self.read_slice(handle.pos + 1, handle.len)
        } else if (handle.pos + length).page(&self.format) == head.page(&self.format) {
            // The value has been partially compacted.
            let next_page = handle.pos.next_page(&self.format);
            let erased_len = (next_page - (handle.pos + 1)) * self.format.word_size();
            self.read_slice(next_page, handle.len - erased_len)
        } else {
            // The value has been fully compacted.
            Vec::new()
        }
    }

    /// Applies an operation and returns the deleted entries.
    ///
    /// Note that the deleted entries are before any compaction, so they may point outside the
    /// window. This is more expressive than returning the deleted entries after compaction since
    /// compaction can be controlled independently.
    pub fn apply(&mut self, operation: &StoreOperation) -> (Vec<StoreHandle>, StoreResult<()>) {
        let deleted = |store: &Store<BufferStorage>, delete_key: &dyn Fn(usize) -> bool| {
            store
                .iter()
                .unwrap()
                .filter(|x| x.is_err() || delete_key(x.as_ref().unwrap().key as usize))
                .collect::<Result<Vec<_>, _>>()
        };
        match *operation {
            StoreOperation::Transaction { ref updates } => {
                let keys: HashSet<usize> = updates.iter().map(|x| x.key()).collect();
                match deleted(self, &|key| keys.contains(&key)) {
                    Ok(deleted) => (deleted, self.transaction(updates)),
                    Err(error) => (Vec::new(), Err(error)),
                }
            }
            StoreOperation::Clear { min_key } => match deleted(self, &|key| key >= min_key) {
                Ok(deleted) => (deleted, self.clear(min_key)),
                Err(error) => (Vec::new(), Err(error)),
            },
            StoreOperation::Prepare { length } => (Vec::new(), self.prepare(length)),
        }
    }

    /// Initializes an erased storage as if it has been erased `cycle` times.
    pub fn init_with_cycle(storage: &mut BufferStorage, cycle: usize) {
        let format = Format::new(storage).unwrap();
        // Write the init info of the first page.
        let mut index = format.index_init(0);
        let init_info = format.build_init(InitInfo {
            cycle: usize_to_nat(cycle),
            prefix: 0,
        });
        storage.write_slice(index, &init_info).unwrap();
        // Pad the first word of the page. This makes the store looks used, otherwise we may confuse
        // it with a partially initialized store.
        index.byte += 2 * format.word_size() as usize;
        storage
            .write_slice(index, &vec![0; format.word_size() as usize])
            .unwrap();
        // Inform the storage that the pages have been used.
        for page in 0..storage.num_pages() {
            storage.set_page_erases(page, cycle);
        }
    }
}

/// Represents an entry in the store.
#[derive(Debug)]
enum ParsedEntry {
    /// Padding entry.
    ///
    /// This can be any of the following:
    /// - A deleted user entry.
    /// - A completed internal entry.
    /// - A wiped partial entry.
    Padding,

    /// Non-deleted user entry.
    User(Header),

    /// Internal entry.
    Internal(InternalEntry),

    /// Partial user entry with non-erased footer.
    ///
    /// The fact that the footer is not erased and does not checksum, means that the header is
    /// valid. In particular, the length is valid. We cannot wipe the entry because wiping the
    /// footer may validate the checksum. So we mark the entry as deleted, which also wipes it.
    PartialUser,

    /// Partial entry.
    ///
    /// This can be any of the following:
    /// - A partial user entry with erased footer.
    /// - A partial user entry with invalid length.
    Partial,

    /// End of entries.
    ///
    /// In particular this is where the next entry will be written.
    Tail,
}

/// Returns whether 2 slices are different.
///
/// Returns an error if `target` has a bit set to one for which `source` is set to zero.
fn is_write_needed(source: &[u8], target: &[u8]) -> StoreResult<bool> {
    debug_assert_eq!(source.len(), target.len());
    for (&source, &target) in source.iter().zip(target.iter()) {
        if source & target != target {
            return Err(StoreError::InvalidStorage);
        }
        if source != target {
            return Ok(true);
        }
    }
    Ok(false)
}

#[cfg(test)]
mod tests {
    use super::*;
    use crate::BufferOptions;

    #[derive(Clone)]
    struct Config {
        word_size: usize,
        page_size: usize,
        num_pages: usize,
        max_word_writes: usize,
        max_page_erases: usize,
    }

    impl Config {
        fn new_driver(&self) -> StoreDriverOff {
            let options = BufferOptions {
                word_size: self.word_size,
                page_size: self.page_size,
                max_word_writes: self.max_word_writes,
                max_page_erases: self.max_page_erases,
                strict_mode: true,
            };
            StoreDriverOff::new(options, self.num_pages)
        }
    }

    const MINIMAL: Config = Config {
        word_size: 4,
        page_size: 64,
        num_pages: 5,
        max_word_writes: 2,
        max_page_erases: 9,
    };

    const NORDIC: Config = Config {
        word_size: 4,
        page_size: 0x1000,
        num_pages: 20,
        max_word_writes: 2,
        max_page_erases: 10000,
    };

    const TITAN: Config = Config {
        word_size: 4,
        page_size: 0x800,
        num_pages: 10,
        max_word_writes: 2,
        max_page_erases: 10000,
    };

    #[test]
    fn nordic_capacity() {
        let driver = NORDIC.new_driver().power_on().unwrap();
        assert_eq!(driver.model().capacity().total, 19123);
    }

    #[test]
    fn titan_capacity() {
        let driver = TITAN.new_driver().power_on().unwrap();
        assert_eq!(driver.model().capacity().total, 4315);
    }

    #[test]
    fn minimal_virt_page_size() {
        // Make sure a virtual page has 14 words. We use this property in the other tests below to
        // know whether entries are spanning, starting, and ending pages.
        assert_eq!(MINIMAL.new_driver().model().format().virt_page_size(), 14);
    }

    #[test]
    fn init_ok() {
        assert!(MINIMAL.new_driver().power_on().is_ok());
    }

    #[test]
    fn insert_ok() {
        let mut driver = MINIMAL.new_driver().power_on().unwrap();
        // Empty entry.
        driver.insert(0, &[]).unwrap();
        driver.insert(1, &[]).unwrap();
        driver.check().unwrap();
        // Last word is erased but last bit is not user data.
        driver.insert(0, &[0xff]).unwrap();
        driver.insert(1, &[0xff]).unwrap();
        driver.check().unwrap();
        // Last word is erased and last bit is user data.
        driver.insert(0, &[0xff, 0xff, 0xff, 0xff]).unwrap();
        driver.insert(1, &[0xff, 0xff, 0xff, 0xff]).unwrap();
        driver.insert(2, &[0x5c; 6]).unwrap();
        driver.check().unwrap();
        // Entry spans 2 pages.
        assert_eq!(driver.store().tail().unwrap().get(), 13);
        driver.insert(3, &[0x5c; 8]).unwrap();
        driver.check().unwrap();
        assert_eq!(driver.store().tail().unwrap().get(), 16);
        // Entry ends a page.
        driver.insert(2, &[0x93; (28 - 16 - 1) * 4]).unwrap();
        driver.check().unwrap();
        assert_eq!(driver.store().tail().unwrap().get(), 28);
        // Entry starts a page.
        driver.insert(3, &[0x81; 10]).unwrap();
        driver.check().unwrap();
    }

    #[test]
    fn remove_ok() {
        let mut driver = MINIMAL.new_driver().power_on().unwrap();
        // Remove absent entry.
        driver.remove(0).unwrap();
        driver.remove(1).unwrap();
        driver.check().unwrap();
        // Remove last inserted entry.
        driver.insert(0, &[0x5c; 6]).unwrap();
        driver.remove(0).unwrap();
        driver.check().unwrap();
        // Remove empty entries.
        driver.insert(0, &[]).unwrap();
        driver.insert(1, &[]).unwrap();
        driver.remove(0).unwrap();
        driver.remove(1).unwrap();
        driver.check().unwrap();
        // Remove entry with flipped bit.
        driver.insert(0, &[0xff]).unwrap();
        driver.insert(1, &[0xff; 4]).unwrap();
        driver.remove(0).unwrap();
        driver.remove(1).unwrap();
        driver.check().unwrap();
        // Write some entries with one spanning 2 pages.
        driver.insert(2, &[0x93; 9]).unwrap();
        assert_eq!(driver.store().tail().unwrap().get(), 13);
        driver.insert(3, &[0x81; 10]).unwrap();
        assert_eq!(driver.store().tail().unwrap().get(), 17);
        driver.insert(4, &[0x76; 11]).unwrap();
        driver.check().unwrap();
        // Remove the entry spanning 2 pages.
        driver.remove(3).unwrap();
        driver.check().unwrap();
        // Write some entries with one ending a page and one starting the next.
        assert_eq!(driver.store().tail().unwrap().get(), 21);
        driver.insert(2, &[0xd7; (28 - 21 - 1) * 4]).unwrap();
        assert_eq!(driver.store().tail().unwrap().get(), 28);
        driver.insert(4, &[0xe2; 21]).unwrap();
        driver.check().unwrap();
        // Remove them.
        driver.remove(2).unwrap();
        driver.remove(4).unwrap();
        driver.check().unwrap();
    }

    #[test]
    fn prepare_ok() {
        let mut driver = MINIMAL.new_driver().power_on().unwrap();

        // Don't compact if enough immediate capacity.
        assert_eq!(driver.store().immediate_capacity().unwrap(), 39);
        assert_eq!(driver.store().capacity().unwrap().remaining(), 34);
        assert_eq!(driver.store().head().unwrap().get(), 0);
        driver.store_mut().prepare(34).unwrap();
        assert_eq!(driver.store().head().unwrap().get(), 0);

        // Fill the store.
        for key in 0..4 {
            driver.insert(key, &[0x38; 28]).unwrap();
        }
        driver.check().unwrap();
        assert_eq!(driver.store().immediate_capacity().unwrap(), 7);
        assert_eq!(driver.store().capacity().unwrap().remaining(), 2);
        // Removing entries increases available capacity but not immediate capacity.
        driver.remove(0).unwrap();
        driver.remove(2).unwrap();
        driver.check().unwrap();
        assert_eq!(driver.store().immediate_capacity().unwrap(), 7);
        assert_eq!(driver.store().capacity().unwrap().remaining(), 18);

        // Prepare for next write (7 words data + 1 word overhead).
        assert_eq!(driver.store().head().unwrap().get(), 0);
        driver.store_mut().prepare(8).unwrap();
        driver.check().unwrap();
        assert_eq!(driver.store().head().unwrap().get(), 16);
        // The available capacity did not change, but the immediate capacity is above 8.
        assert_eq!(driver.store().immediate_capacity().unwrap(), 14);
        assert_eq!(driver.store().capacity().unwrap().remaining(), 18);
    }

    #[test]
    fn reboot_ok() {
        let mut driver = MINIMAL.new_driver().power_on().unwrap();

        // Do some operations and reboot.
        driver.insert(0, &[0x38; 24]).unwrap();
        driver.insert(1, &[0x5c; 13]).unwrap();
        driver = driver.power_off().power_on().unwrap();
        driver.check().unwrap();

        // Do more operations and reboot.
        driver.insert(2, &[0x93; 1]).unwrap();
        driver.remove(0).unwrap();
        driver.insert(3, &[0xde; 9]).unwrap();
        driver = driver.power_off().power_on().unwrap();
        driver.check().unwrap();
    }
}<|MERGE_RESOLUTION|>--- conflicted
+++ resolved
@@ -638,8 +638,7 @@
     /// Completes a possible partial entry deletion.
     fn recover_delete_user(&mut self, pos: Position, length: Nat) -> StoreResult<()> {
         self.init_page(pos, pos + length)?;
-        self.delete_pos(pos, length)?;
-        Ok(())
+        self.delete_pos(pos, length)
     }
 
     /// Checks that a handle still points in the current window.
@@ -703,14 +702,8 @@
             let pos = head;
             match self.parse_entry(&mut head)? {
                 ParsedEntry::Tail => break,
-<<<<<<< HEAD
-                // This can happen if we copy to the next page. This is actually the tail but we
-                // read what we just copied. This could be made cleaner by providing `end` to
-                // `parse_entry`.
-=======
                 // This can happen if we copy to the next page. We actually reached the tail but we
                 // read what we just copied.
->>>>>>> 531b3249
                 ParsedEntry::Partial if head > end => break,
                 ParsedEntry::User(_) => (),
                 ParsedEntry::Padding => continue,
