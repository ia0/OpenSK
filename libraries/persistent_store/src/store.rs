--- conflicted
+++ resolved
@@ -12,7 +12,6 @@
 // See the License for the specific language governing permissions and
 // limitations under the License.
 
-<<<<<<< HEAD
 use crate::format::*;
 #[cfg(feature = "std")]
 pub use crate::model::{StoreModel, StoreOperation};
@@ -21,9 +20,6 @@
     BufferStorage, StoreDriver, StoreDriverOff, StoreDriverOn, StoreInterruption, StoreInvariant,
 };
 use crate::{Nat, Storage, StorageError, StorageIndex};
-=======
-use crate::{Nat, StorageError};
->>>>>>> f40420fa
 use alloc::vec::Vec;
 use core::cmp::{max, min, Ordering};
 #[cfg(feature = "std")]
@@ -229,10 +225,7 @@
                 _ => return Err(StoreError::InvalidStorage),
             }
         }
-        Ok(StoreRatio {
-            used: used as usize,
-            total: total as usize,
-        })
+        Ok(StoreRatio { used, total })
     }
 
     /// Returns the current lifetime in words.
@@ -243,10 +236,7 @@
     pub fn lifetime(&self) -> StoreResult<StoreRatio> {
         let total = self.format.total_lifetime().get();
         let used = self.tail()?.get();
-        Ok(StoreRatio {
-            used: used as usize,
-            total: total as usize,
-        })
+        Ok(StoreRatio { used, total })
     }
 
     /// Applies a sequence of updates as a single transaction.
