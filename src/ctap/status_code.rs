// Copyright 2019 Google LLC
//
// Licensed under the Apache License, Version 2.0 (the "License");
// you may not use this file except in compliance with the License.
// You may obtain a copy of the License at
//
//      http://www.apache.org/licenses/LICENSE-2.0
//
// Unless required by applicable law or agreed to in writing, software
// distributed under the License is distributed on an "AS IS" BASIS,
// WITHOUT WARRANTIES OR CONDITIONS OF ANY KIND, either express or implied.
// See the License for the specific language governing permissions and
// limitations under the License.

// CTAP specification (version 20190130) section 6.3
// For now, only the CTAP2 codes are here, the CTAP1 are not included.
#[allow(non_camel_case_types)]
#[allow(dead_code)]
#[derive(Debug, PartialEq)]
pub enum Ctap2StatusCode {
    CTAP2_OK = 0x00,
    CTAP1_ERR_INVALID_COMMAND = 0x01,
    CTAP1_ERR_INVALID_PARAMETER = 0x02,
    CTAP1_ERR_INVALID_LENGTH = 0x03,
    CTAP1_ERR_INVALID_SEQ = 0x04,
    CTAP1_ERR_TIMEOUT = 0x05,
    CTAP1_ERR_CHANNEL_BUSY = 0x06,
    CTAP1_ERR_LOCK_REQUIRED = 0x0A,
    CTAP1_ERR_INVALID_CHANNEL = 0x0B,
    CTAP2_ERR_CBOR_UNEXPECTED_TYPE = 0x11,
    CTAP2_ERR_INVALID_CBOR = 0x12,
    CTAP2_ERR_MISSING_PARAMETER = 0x14,
    CTAP2_ERR_LIMIT_EXCEEDED = 0x15,
    CTAP2_ERR_UNSUPPORTED_EXTENSION = 0x16,
    #[cfg(feature = "with_ctap2_1")]
    CTAP2_ERR_FP_DATABASE_FULL = 0x17,
    #[cfg(feature = "with_ctap2_1")]
    CTAP2_ERR_PC_STORAGE_FULL = 0x18,
    CTAP2_ERR_CREDENTIAL_EXCLUDED = 0x19,
    CTAP2_ERR_PROCESSING = 0x21,
    CTAP2_ERR_INVALID_CREDENTIAL = 0x22,
    CTAP2_ERR_USER_ACTION_PENDING = 0x23,
    CTAP2_ERR_OPERATION_PENDING = 0x24,
    CTAP2_ERR_NO_OPERATIONS = 0x25,
    CTAP2_ERR_UNSUPPORTED_ALGORITHM = 0x26,
    CTAP2_ERR_OPERATION_DENIED = 0x27,
    CTAP2_ERR_KEY_STORE_FULL = 0x28,
    CTAP2_ERR_NO_OPERATION_PENDING = 0x2A,
    CTAP2_ERR_UNSUPPORTED_OPTION = 0x2B,
    CTAP2_ERR_INVALID_OPTION = 0x2C,
    CTAP2_ERR_KEEPALIVE_CANCEL = 0x2D,
    CTAP2_ERR_NO_CREDENTIALS = 0x2E,
    CTAP2_ERR_USER_ACTION_TIMEOUT = 0x2F,
    CTAP2_ERR_NOT_ALLOWED = 0x30,
    CTAP2_ERR_PIN_INVALID = 0x31,
    CTAP2_ERR_PIN_BLOCKED = 0x32,
    CTAP2_ERR_PIN_AUTH_INVALID = 0x33,
    CTAP2_ERR_PIN_AUTH_BLOCKED = 0x34,
    CTAP2_ERR_PIN_NOT_SET = 0x35,
    CTAP2_ERR_PIN_REQUIRED = 0x36,
    CTAP2_ERR_PIN_POLICY_VIOLATION = 0x37,
    CTAP2_ERR_PIN_TOKEN_EXPIRED = 0x38,
    CTAP2_ERR_REQUEST_TOO_LARGE = 0x39,
    CTAP2_ERR_ACTION_TIMEOUT = 0x3A,
    CTAP2_ERR_UP_REQUIRED = 0x3B,
    CTAP2_ERR_UV_BLOCKED = 0x3C,
    #[cfg(feature = "with_ctap2_1")]
    CTAP2_ERR_INTEGRITY_FAILURE = 0x3D,
    #[cfg(feature = "with_ctap2_1")]
    CTAP2_ERR_INVALID_SUBCOMMAND = 0x3E,
    CTAP1_ERR_OTHER = 0x7F,
    CTAP2_ERR_SPEC_LAST = 0xDF,
    CTAP2_ERR_EXTENSION_FIRST = 0xE0,
    CTAP2_ERR_EXTENSION_LAST = 0xEF,
    // CTAP2_ERR_VENDOR_FIRST = 0xF0,
    CTAP2_ERR_VENDOR_RESPONSE_TOO_LONG = 0xF0,
    CTAP2_ERR_VENDOR_RESPONSE_CANNOT_WRITE_CBOR = 0xF1,

    /// An internal invariant is broken.
    ///
    /// This type of error is unexpected and the current state is undefined.
    CTAP2_ERR_VENDOR_INTERNAL_ERROR = 0xF2,

    /// The persistent storage invariant is broken.
    ///
    /// There can be multiple reasons:
    /// - The persistent storage has not been erased before its first usage.
<<<<<<< HEAD
    /// - The persistent storage has been tempered by a third party.
=======
    /// - The persistent storage has been tempered with by a third party.
>>>>>>> 1db73c69
    /// - The flash is malfunctioning (including the Tock driver).
    ///
    /// In the first 2 cases the persistent storage should be completely erased. If the error
    /// reproduces, it may indicate a software bug or a hardware deficiency. In both cases, the
    /// error should be reported.
    CTAP2_ERR_VENDOR_INVALID_PERSISTENT_STORAGE = 0xF3,

    CTAP2_ERR_VENDOR_LAST = 0xFF,
}<|MERGE_RESOLUTION|>--- conflicted
+++ resolved
@@ -85,11 +85,7 @@
     ///
     /// There can be multiple reasons:
     /// - The persistent storage has not been erased before its first usage.
-<<<<<<< HEAD
-    /// - The persistent storage has been tempered by a third party.
-=======
     /// - The persistent storage has been tempered with by a third party.
->>>>>>> 1db73c69
     /// - The flash is malfunctioning (including the Tock driver).
     ///
     /// In the first 2 cases the persistent storage should be completely erased. If the error
