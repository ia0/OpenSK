--- conflicted
+++ resolved
@@ -180,14 +180,8 @@
     ) -> Result<Option<PublicKeyCredentialSource>, Ctap2StatusCode> {
         let mut iter_result = Ok(());
         let iter = self.iter_credentials(&mut iter_result)?;
-<<<<<<< HEAD
-        // TODO(reviewer): Should we return an error if we find more than one matching credential?
-        // We did not use to in the previous version (panic in debug mode, nothing in release mode)
-        // but I don't remember why. Let's document it.
-=======
         // We don't check whether there is more than one matching credential to be able to exit
         // early.
->>>>>>> 1db73c69
         let result = iter.map(|(_, credential)| credential).find(|credential| {
             credential.rp_id == rp_id && credential.credential_id == credential_id
         });
@@ -393,11 +387,7 @@
         Ok(self.store.insert(key::MIN_PIN_LENGTH, &[min_pin_length])?)
     }
 
-<<<<<<< HEAD
-    /// TODO: Help from reviewer needed for documentation.
-=======
     /// Returns a list of RP IDs that used to check if reading the minimum PIN length is allowed.
->>>>>>> 1db73c69
     #[cfg(feature = "with_ctap2_1")]
     pub fn _min_pin_length_rp_ids(&self) -> Result<Vec<String>, Ctap2StatusCode> {
         let rp_ids = self
@@ -410,11 +400,7 @@
         Ok(rp_ids.unwrap_or(vec![]))
     }
 
-<<<<<<< HEAD
-    /// TODO: Help from reviewer needed for documentation.
-=======
     /// Set a list of RP IDs that used to check if reading the minimum PIN length is allowed.
->>>>>>> 1db73c69
     #[cfg(feature = "with_ctap2_1")]
     pub fn _set_min_pin_length_rp_ids(
         &mut self,
@@ -521,22 +507,6 @@
 
 impl From<persistent_store::StoreError> for Ctap2StatusCode {
     fn from(error: persistent_store::StoreError) -> Ctap2StatusCode {
-<<<<<<< HEAD
-        use persistent_store::StoreError::*;
-        match error {
-            // This error is expected. The store is full.
-            NoCapacity => Ctap2StatusCode::CTAP2_ERR_KEY_STORE_FULL,
-            // This error is expected. The flash is out of life.
-            NoLifetime => Ctap2StatusCode::CTAP2_ERR_KEY_STORE_FULL,
-            // This error is expected if we don't satisfy the store preconditions. For example we
-            // try to store a credential which is too long.
-            InvalidArgument => Ctap2StatusCode::CTAP2_ERR_VENDOR_INTERNAL_ERROR,
-            // This error is not expected. The storage has been tempered with. We could erase the
-            // storage.
-            InvalidStorage => Ctap2StatusCode::CTAP2_ERR_VENDOR_INVALID_PERSISTENT_STORAGE,
-            // This error is not expected. The kernel is failing our syscalls.
-            StorageError => Ctap2StatusCode::CTAP1_ERR_OTHER,
-=======
         use persistent_store::StoreError;
         match error {
             // This error is expected. The store is full.
@@ -553,7 +523,6 @@
             }
             // This error is not expected. The kernel is failing our syscalls.
             StoreError::StorageError => Ctap2StatusCode::CTAP1_ERR_OTHER,
->>>>>>> 1db73c69
         }
     }
 }
@@ -637,11 +606,7 @@
     }
 }
 
-<<<<<<< HEAD
-/// TODO: Help from reviewer needed for documentation.
-=======
 /// Deserializes a list of RP IDs from storage representation.
->>>>>>> 1db73c69
 #[cfg(feature = "with_ctap2_1")]
 fn _deserialize_min_pin_length_rp_ids(data: &[u8]) -> Option<Vec<String>> {
     let cbor = cbor::read(data).ok()?;
@@ -653,11 +618,7 @@
         .ok()
 }
 
-<<<<<<< HEAD
-/// TODO: Help from reviewer needed for documentation.
-=======
 /// Serializes a list of RP IDs to storage representation.
->>>>>>> 1db73c69
 #[cfg(feature = "with_ctap2_1")]
 fn _serialize_min_pin_length_rp_ids(rp_ids: Vec<String>) -> Result<Vec<u8>, Ctap2StatusCode> {
     let mut data = Vec::new();
