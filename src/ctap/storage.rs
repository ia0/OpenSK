--- conflicted
+++ resolved
@@ -20,10 +20,6 @@
 use crate::ctap::key_material;
 use crate::ctap::pin_protocol_v1::PIN_AUTH_LENGTH;
 use crate::ctap::status_code::Ctap2StatusCode;
-<<<<<<< HEAD
-use crate::ctap::{key_material, USE_BATCH_ATTESTATION};
-=======
->>>>>>> a0801c30
 #[cfg(feature = "with_ctap2_1")]
 use alloc::string::String;
 #[cfg(any(test, feature = "ram_storage", feature = "with_ctap2_1"))]
@@ -142,28 +138,6 @@
             master_keys.extend_from_slice(&master_hmac_key);
             self.store.insert(key::MASTER_KEYS, &master_keys)?;
         }
-<<<<<<< HEAD
-        // The following 3 entries are meant to be written by vendor-specific commands.
-        if USE_BATCH_ATTESTATION {
-            if self
-                .store
-                .find_handle(key::ATTESTATION_PRIVATE_KEY)?
-                .is_none()
-            {
-                self.set_attestation_private_key(key_material::ATTESTATION_PRIVATE_KEY)?;
-            }
-            if self
-                .store
-                .find_handle(key::ATTESTATION_CERTIFICATE)?
-                .is_none()
-            {
-                self.set_attestation_certificate(key_material::ATTESTATION_CERTIFICATE)?;
-            }
-        }
-        if self.store.find_handle(key::AAGUID)?.is_none() {
-            self.set_aaguid(key_material::AAGUID)?;
-        }
-=======
         // TODO(jmichel): remove this when vendor command is in place
         #[cfg(not(test))]
         self.load_attestation_data_from_firmware()?;
@@ -191,7 +165,6 @@
         {
             self.set_attestation_certificate(key_material::ATTESTATION_CERTIFICATE)?;
         }
->>>>>>> a0801c30
         Ok(())
     }
 
@@ -299,20 +272,6 @@
         let result = iter.count();
         iter_result?;
         Ok(result)
-<<<<<<< HEAD
-    }
-
-    /// Iterates through the credentials.
-    ///
-    /// If an error is encountered during iteration, it is written to `result`.
-    fn iter_credentials<'a>(
-        &'a self,
-        result: &'a mut Result<(), Ctap2StatusCode>,
-    ) -> Result<IterCredentials<'a>, Ctap2StatusCode> {
-        IterCredentials::new(&self.store, result)
-    }
-
-=======
     }
 
     /// Iterates through the credentials.
@@ -334,7 +293,6 @@
         Ok(max.unwrap_or(0).wrapping_add(1))
     }
 
->>>>>>> a0801c30
     /// Returns the global signature counter.
     pub fn global_signature_counter(&self) -> Result<u32, Ctap2StatusCode> {
         Ok(match self.store.find(key::GLOBAL_SIGNATURE_COUNTER)? {
@@ -467,15 +425,6 @@
     /// Returns the attestation private key if defined.
     pub fn attestation_private_key(
         &self,
-<<<<<<< HEAD
-    ) -> Result<Option<[u8; ATTESTATION_PRIVATE_KEY_LENGTH]>, Ctap2StatusCode> {
-        match self.store.find(key::ATTESTATION_PRIVATE_KEY)? {
-            None => Ok(None),
-            Some(key) if key.len() != ATTESTATION_PRIVATE_KEY_LENGTH => {
-                Err(Ctap2StatusCode::CTAP2_ERR_VENDOR_INVALID_PERSISTENT_STORAGE)
-            }
-            Some(key) => Ok(Some(*array_ref![key, 0, ATTESTATION_PRIVATE_KEY_LENGTH])),
-=======
     ) -> Result<Option<[u8; key_material::ATTESTATION_PRIVATE_KEY_LENGTH]>, Ctap2StatusCode> {
         match self.store.find(key::ATTESTATION_PRIVATE_KEY)? {
             None => Ok(None),
@@ -487,7 +436,6 @@
                 ]))
             }
             Some(_) => Err(Ctap2StatusCode::CTAP2_ERR_VENDOR_INVALID_PERSISTENT_STORAGE),
->>>>>>> a0801c30
         }
     }
 
@@ -498,18 +446,12 @@
         &mut self,
         attestation_private_key: &[u8; key_material::ATTESTATION_PRIVATE_KEY_LENGTH],
     ) -> Result<(), Ctap2StatusCode> {
-<<<<<<< HEAD
-        Ok(self
-            .store
-            .insert(key::ATTESTATION_PRIVATE_KEY, attestation_private_key)?)
-=======
         match self.store.find(key::ATTESTATION_PRIVATE_KEY)? {
             None => Ok(self
                 .store
                 .insert(key::ATTESTATION_PRIVATE_KEY, attestation_private_key)?),
             Some(_) => Err(Ctap2StatusCode::CTAP2_ERR_VENDOR_INTERNAL_ERROR),
         }
->>>>>>> a0801c30
     }
 
     /// Returns the attestation certificate if defined.
@@ -524,15 +466,6 @@
         &mut self,
         attestation_certificate: &[u8],
     ) -> Result<(), Ctap2StatusCode> {
-<<<<<<< HEAD
-        Ok(self
-            .store
-            .insert(key::ATTESTATION_CERTIFICATE, attestation_certificate)?)
-    }
-
-    /// Returns the AAGUID.
-    pub fn aaguid(&self) -> Result<[u8; AAGUID_LENGTH], Ctap2StatusCode> {
-=======
         match self.store.find(key::ATTESTATION_CERTIFICATE)? {
             None => Ok(self
                 .store
@@ -543,35 +476,23 @@
 
     /// Returns the AAGUID.
     pub fn aaguid(&self) -> Result<[u8; key_material::AAGUID_LENGTH], Ctap2StatusCode> {
->>>>>>> a0801c30
         let aaguid = self
             .store
             .find(key::AAGUID)?
             .ok_or(Ctap2StatusCode::CTAP2_ERR_VENDOR_INVALID_PERSISTENT_STORAGE)?;
-<<<<<<< HEAD
-        if aaguid.len() != AAGUID_LENGTH {
-            return Err(Ctap2StatusCode::CTAP2_ERR_VENDOR_INVALID_PERSISTENT_STORAGE);
-        }
-        Ok(*array_ref![aaguid, 0, AAGUID_LENGTH])
-=======
         if aaguid.len() != key_material::AAGUID_LENGTH {
             return Err(Ctap2StatusCode::CTAP2_ERR_VENDOR_INVALID_PERSISTENT_STORAGE);
         }
         Ok(*array_ref![aaguid, 0, key_material::AAGUID_LENGTH])
->>>>>>> a0801c30
     }
 
     /// Sets the AAGUID.
     ///
     /// If it is already defined, it is overwritten.
-<<<<<<< HEAD
-    pub fn set_aaguid(&mut self, aaguid: &[u8; AAGUID_LENGTH]) -> Result<(), Ctap2StatusCode> {
-=======
     pub fn set_aaguid(
         &mut self,
         aaguid: &[u8; key_material::AAGUID_LENGTH],
     ) -> Result<(), Ctap2StatusCode> {
->>>>>>> a0801c30
         Ok(self.store.insert(key::AAGUID, aaguid)?)
     }
 
